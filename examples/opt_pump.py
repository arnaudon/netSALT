import os
import pickle
import sys
from functools import partial

import matplotlib.pyplot as plt
import numpy as np
import yaml
from scipy import optimize
import multiprocessing
from tqdm import tqdm

import naq_graphs as naq
from naq_graphs import plotting

if len(sys.argv) > 1:
    graph_tpe = sys.argv[-1]
else:
    print("give me a type of graph please!")

params = yaml.full_load(open("graph_params.yaml", "rb"))[graph_tpe]

os.chdir(graph_tpe)

graph = naq.load_graph()
modes_df = naq.load_modes()

def cost(pump_min_edge_number, mode_mask, pump_overlapps, pump):
    """Cost function to minimize."""
    pump = np.round(pump, 0)
    if pump.sum() < pump_min_edge_number:
        return 1e10

    a = pump_overlapps[mode_mask][:, pump==1].sum(axis=1)
    b = pump_overlapps[~mode_mask][:, pump==1].sum(axis=1)
    c = sorted(b, reverse=True)
    #return np.percentile(b, 100) - np.min(a)
    return np.mean(c[0:10])**2 - np.min(a)**2

def overlap_matrix_element(graph, mode):
    return list(-naq.modes.q_value(mode) * naq.modes.compute_overlapping_single_edges(mode, graph) * np.imag(
                naq.dispersion_relations.gamma(
                    naq.utils.to_complex(mode), graph.graph["params"]
                )
            ))

def optimize_pump(
    modes_df,
    graph,
    lasing_modes_id,
    pump_min_size=0.5,
    maxiter=5000, # 1000
    popsize=10, # 20
    disp=True,
):
    """Optimise the pump for lasing a set of modes."""
    if "pump" not in graph.graph["params"]:
        graph.graph["params"]["pump"] = np.ones(len(graph.edges))
    with multiprocessing.Pool(graph.graph['params']['n_workers']) as pool:
        overlapp_iter = pool.imap(partial(overlap_matrix_element, graph), modes_df["passive"])
        pump_overlapps = np.empty([len(modes_df["passive"]), len(graph.edges)])
        for mode_id, overlapp in tqdm(enumerate(overlapp_iter), total=len(pump_overlapps)):
            pump_overlapps[mode_id] = overlapp
    plt.figure()
    plt.imshow(pump_overlapps, aspect='auto')
    plt.figure()
    plt.plot(pump_overlapps.sum(1))
    plt.show()
    mode_mask = np.array(len(pump_overlapps) * [False])
    mode_mask[lasing_modes_id] = True
    pump_min_edge_number = int(
        pump_min_size * len(np.where(graph.graph["params"]["inner"])[0])
    )
    costf = partial(cost, pump_min_edge_number, mode_mask, pump_overlapps)
    bounds = len(graph.edges) * [(0, 1)]
    
    result = optimize.differential_evolution(
        costf, bounds, maxiter=maxiter, disp=disp, popsize=popsize, workers=graph.graph['params']['n_workers'], seed=1, strategy='randtobest1bin'
    )
    optimal_pump = np.round(result.x, 0)
    print("Final cost is:", costf(optimal_pump))
    if costf(optimal_pump) > 0:
        print("This pump may not provide single lasing!")
    return optimal_pump, pump_overlapps


<<<<<<< HEAD
<<<<<<< HEAD
def plot_Dinvs(graph, pump_overlaps, folder="Dinvs", ext=".png"):
    """Plot Dinvs on the graph."""

    for mode_id in range(len(pump_overlapps)):
        plotting.plot_naq_graph(graph, edge_colors=pump_overlapps[mode_id], node_size=0.1, color_map="viridis", cbar_min=np.min(pump_overlapps[mode_id]), cbar_max=np.max(pump_overlapps[mode_id]), save_option=False)

        plt.savefig(folder + "/mode_" + str(mode_id) + ext)
        plt.close()

#### MAIN CODE ####

lasing_modes_id = [17]
=======
lasing_modes_id = [0]
>>>>>>> a51bd1c... moving files/functions
=======
lasing_modes_id = [0]
>>>>>>> 95830918

fig = plt.figure()
ax = plt.gca()
plotting.plot_single_mode(
    graph, modes_df, lasing_modes_id[0], df_entry="passive", colorbar=True, ax = ax
)

fig.savefig("mode_for_optimisation.png", bbox_inches="tight")
plt.show()

optimal_pump, pump_overlapps = optimize_pump(
    modes_df, graph, lasing_modes_id=lasing_modes_id, pump_min_size=0.
)
pickle.dump(optimal_pump, open("optimal_pump.pkl", "wb"))

##### PLOTTING ####

plt.figure(figsize=(20, 5))
for lasing_mode in lasing_modes_id:
    plt.plot(pump_overlapps[lasing_mode])
#for mode in range(len(pump_overlapps)):
#    plt.plot(pump_overlapps[mode], lw=0.5, c="k")
plt.twinx()
plt.plot(optimal_pump, "r+")
plt.gca().set_ylim(0.5, 1.5)
plt.savefig("pump.png")

#### PLOT pump_overlapps as a matrix
D_invs = [];
for mode in range(len(pump_overlapps)):
    D_invs.append(pump_overlapps[mode])

fig, (ax0, ax1) = plt.subplots(nrows=2, gridspec_kw={'height_ratios':[4,1]})
im = ax0.imshow(D_invs, aspect='auto',  cmap='plasma')
cbar = fig.colorbar(im, ax=ax0)
cbar.set_label('D_inv')
ax0.set(ylabel = r'$modes$')
ax0.set_yticks(np.arange(len(modes_df)))
ax0.set_ylim(len(modes_df)-0.5,-0.5)

impump = ax1.imshow(np.array([optimal_pump]*10), aspect='auto', cmap='gray')
cbar = fig.colorbar(impump, ax=ax1)
cbar.set_label('pump')
ax1.set(xlabel = r'$edges$')
ax1.set_yticks([])

plt.savefig('D_invs_matrix.png')
plt.show()

#### PLOT pump_overlapps for each mode on the graph
if not os.path.isdir("Dinvs"):
    os.mkdir("Dinvs")

plot_Dinvs(
    graph, D_invs, folder="Dinvs"
)
<|MERGE_RESOLUTION|>--- conflicted
+++ resolved
@@ -83,9 +83,6 @@
         print("This pump may not provide single lasing!")
     return optimal_pump, pump_overlapps
 
-
-<<<<<<< HEAD
-<<<<<<< HEAD
 def plot_Dinvs(graph, pump_overlaps, folder="Dinvs", ext=".png"):
     """Plot Dinvs on the graph."""
 
@@ -97,13 +94,7 @@
 
 #### MAIN CODE ####
 
-lasing_modes_id = [17]
-=======
 lasing_modes_id = [0]
->>>>>>> a51bd1c... moving files/functions
-=======
-lasing_modes_id = [0]
->>>>>>> 95830918
 
 fig = plt.figure()
 ax = plt.gca()
