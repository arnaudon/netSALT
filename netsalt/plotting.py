"""plotting function"""
import os
import logging
from itertools import cycle
from pathlib import Path

import matplotlib.pyplot as plt
import networkx as nx
import numpy as np
from mpl_toolkits.axes_grid1.inset_locator import inset_axes
from tqdm import tqdm

from .modes import mean_mode_on_edges, mode_on_nodes
from .utils import get_scan_grid, linewidth, lorentzian, order_edges_by

# pylint: disable=too-many-locals,too-many-arguments

L = logging.getLogger(__name__)
logging.getLogger("matplotlib").setLevel(logging.INFO)


def _savefig(graph, fig, folder, filename):
    """Save figures in subfolders and with different extensions."""
    if fig is not None:
        for ext in graph.graph["params"]["exts"]:
            folder_ext = Path(folder + "_" + ext.split(".")[-1])
            if not folder_ext.exists():
                os.mkdir(folder_ext)
            fig.savefig((folder_ext / filename).with_suffix(ext), bbox_inches="tight")


def plot_spectra(
    graph,
    modes_df,
    pump_index=-1,
    width=0.0005,
    ax=None,
    folder="plots",
    filename="spectra",
):
    """Plot spectra with linewidths."""
    threshold_modes = np.real(modes_df["threshold_lasing_modes"])
    modal_amplitudes = np.real(modes_df["modal_intensities"].iloc[:, pump_index])

    if ax is None:
        fig = plt.figure(figsize=(5, 2))
        ax = plt.gca()
    else:
        fig = None

    ks = np.linspace(
        graph.graph["params"]["k_min"], graph.graph["params"]["k_max"], 10000
    )
    spectra = np.zeros(len(ks))
    for mode, amplitude in zip(threshold_modes, modal_amplitudes):
        if amplitude > 0:
            spectra += amplitude * linewidth(ks, np.real(mode), width)

    ax.plot(ks, spectra)

    ax2 = ax.twinx()
    ks = np.linspace(
        graph.graph["params"]["k_min"], graph.graph["params"]["k_max"], 1000
    )
    ax2.plot(ks, lorentzian(ks, graph), "r--")
    ax2.set_xlabel(r"$\lambda$")
    ax2.set_ylabel("Gain spectrum (a.u.)")

    _savefig(graph, fig, folder, filename)


def plot_stem_spectra(
    graph, modes_df, pump_index=-1, ax=None, folder="plots", filename="stem_spectra"
):
    """Plot spectra with stem plots."""
    threshold_modes = np.real(modes_df["threshold_lasing_modes"])
    modal_amplitudes = np.real(modes_df["modal_intensities"].iloc[:, pump_index])
    print(len(threshold_modes[modal_amplitudes > 0]), "lasing modes in spectrum")

    ks, _ = get_scan_grid(graph)

    if ax is None:
        fig = plt.figure(figsize=(5, 2))
        ax = plt.gca()
    else:
        fig = None

    # markerline, stemlines, baseline = ax.stem(threshold_modes, modal_amplitudes, "-")
    markerline, _, baseline = ax.stem(
        threshold_modes, modal_amplitudes, "-", linefmt="grey", markerfmt=" "
    )

    # colors = cycle(["C{}".format(i) for i in range(10)])
    markerline.set_markerfacecolor("white")
    # plt.setp(stemlines, "alpha", 0.5, "linewidth", 2)
    plt.setp(baseline, "color", "grey", "linewidth", 1)
    ax.set_xlabel(r"$k$")
    ax.set_ylabel("Intensity (a.u.)")

    ax.set_xlim(ks[0], ks[-1])
    ax.set_ylim(
        -0.05 * np.max(modal_amplitudes[~np.isnan(modal_amplitudes)]),
        np.max(modal_amplitudes[~np.isnan(modal_amplitudes)]) * 1.3,
    )

    ax2 = ax.twinx()
    ks = np.linspace(
        graph.graph["params"]["k_min"], graph.graph["params"]["k_max"], 1000
    )
    ax2.plot(ks, lorentzian(ks, graph), "r--")
    ax2.set_xlabel(r"$\lambda$")
    ax2.set_ylabel("Gain spectrum (a.u.)")

    ax3 = ax.twiny()
    lams = 2 * np.pi / ks
    ax3.set_xlim(lams[0], lams[-1])

    _savefig(graph, fig, folder, filename)


def plot_ll_curve(
    graph,
    modes_df,
    with_legend=True,
    ax=None,
    with_colors=True,
    with_thresholds=False,
    folder="plots",
    filename="ll_curve",
):
    """Plot LL curves."""
    colors = cycle(["C{}".format(i) for i in range(10)])
    pump_intensities = modes_df["modal_intensities"].columns.values
    if ax is None:
        fig = plt.figure(figsize=(6, 6))
        ax = plt.gca()
    else:
        fig = None

    for index, mode in modes_df.iterrows():
        intens = np.real(mode["modal_intensities"].to_numpy())
        if with_colors:
            color = next(colors)
        else:
            color = "grey"
<<<<<<< HEAD

        ax.plot(pump_intensities, intens, label="mode " + str(index), c=color, lw=0.8)

=======
        ax.plot(pump_intensities, intens, label="mode " + str(index), c=color, lw=0.5)
>>>>>>> 65489943
        if with_thresholds:
            ax.axvline(
                modes_df["lasing_thresholds"][index],
                c=color,
                ls="dotted",
                ymin=0,
                ymax=0.2,
            )
    ax.axhline(0, lw=0.5, c="k", ls="--")

    if with_legend:
        ax.legend()

    top = np.max(np.nan_to_num(modes_df["modal_intensities"].to_numpy()))
    ax.axis([0, pump_intensities[-1], -0.02 * top, top])
    ax.set_xlabel(r"$D_0$")
    ax.set_ylabel("Intensity (a.u)")

    _savefig(graph, fig, folder, filename)


def plot_scan(
    graph,
    qualities,
    modes_df=None,
    figsize=(10, 5),
    ax=None,
    with_trajectories=True,
    with_scatter=True,
    with_approx=True,
    folder="plots",
    filename="scan",
    relax_upper=False,
):
    """plot the scan with the mode found"""

    ks, alphas = get_scan_grid(graph)

    if ax is None:
        fig = plt.figure(figsize=figsize)
        ax = plt.gca()
    else:
        fig = None

    im = ax.imshow(
        np.log10(qualities.T),
        extent=(ks[0], ks[-1], alphas[0], alphas[-1]),
        aspect="auto",
        origin="lower",
        cmap=plt.get_cmap("Blues_r"),
    )
    plt.axhline(0, c="k")
    cbaxes = inset_axes(ax, width="2%", height="40%", loc="lower center")
    cbar = plt.colorbar(im, cax=cbaxes)
    cbar.set_label(r"$log_{10}(quality)$", fontsize=8)

    ax.set_xlabel(r"$Real(k)$")
    ax.set_ylabel(r"$\alpha = -Im(k)$")
    print(modes_df)
    if modes_df is not None:
        for index, modes in modes_df.iterrows():
            k = np.real(modes["passive"][0])
            alpha = -np.imag(modes["passive"][0])
            ax.scatter(k, alpha, marker="+", color="r")
            ax.annotate(index, (k, alpha))
        if "threshold_lasing_modes" in modes_df:
            ax.scatter(
                np.real(modes_df["threshold_lasing_modes"].to_numpy()),
                -np.imag(modes_df["threshold_lasing_modes"].to_numpy()),
                c="m",
            )

        if with_trajectories and "mode_trajectories" in modes_df:
            print("lkj")
            plot_pump_traj(
                modes_df, with_scatter=with_scatter, with_approx=with_approx, ax=ax
            )

    ax.axis([ks[0], ks[-1], alphas[-1], alphas[0]])

    if relax_upper:
        ax.set_ylim(
            graph.graph["params"]["alpha_max"],
            -np.max(np.imag(modes_df["mode_trajectories"].to_numpy())),
        )

    _savefig(graph, fig, folder, filename)
    return ax


def plot_quantum_graph(
    graph,
    figsize=(5, 4),
    ax=None,
    edge_colors=None,
    node_colors=None,
    node_size=1,
    color_map="Accent_r",  # coolwarm plasma
    cbar_min=0,
    cbar_max=1,
    folder="plots",
    filename="original_graph",
    save_option=True,
):
    """plot the graph"""
    positions = [graph.nodes[u]["position"] for u in graph]

    if ax is None:
        fig = plt.figure(figsize=figsize)
        ax = plt.gca()
    else:
        fig = None

    if node_colors is not None:
        nx.draw_networkx_nodes(
            graph,
            pos=positions,
            node_size=node_size,
            node_color=node_colors,
            vmin=0,
            vmax=np.max(node_colors),
            cmap=plt.get_cmap(color_map),
        )
        nodes = plt.cm.ScalarMappable(
            norm=plt.cm.colors.Normalize(0, np.max(node_colors)),
            cmap=plt.get_cmap(color_map),
        )

        plt.colorbar(nodes, label=r"node values")

    else:
        nx.draw_networkx_nodes(
            graph, pos=positions, node_size=node_size, node_color="k"
        )

    # nx.draw_networkx_edges(graph, pos=positions)
    # for edge labeling:
    # labels = nx.get_edge_attributes(graph,'edgelabel')
    # labels = dict([((u, v), i) for i, (u, v) in enumerate(graph.edges())])
    # nx.draw_networkx_edge_labels(graph, pos=positions, edge_labels=labels)

    if edge_colors is not None:
        edge_colors = np.real(edge_colors)
        for ei, e in enumerate(order_edges_by(graph, edge_colors)):
            nx.draw_networkx_edges(
                graph,
                pos=positions,
                edgelist=[e],
                edge_color=[np.sort(edge_colors)[ei]],
                edge_cmap=plt.get_cmap(color_map),
                width=2,  # 5
                alpha=1,  # 0.7
                edge_vmin=cbar_min,
                edge_vmax=cbar_max,
            )

        edges = plt.cm.ScalarMappable(
            norm=plt.cm.colors.Normalize(cbar_min, cbar_max),
            cmap=plt.get_cmap(color_map),
        )

        plt.colorbar(edges, label=r"edge values")

    out_nodes = []
    for e in graph.edges():
        if not graph[e[0]][e[1]]["inner"]:
            if len(graph[e[0]]) == 1:
                out_nodes.append(e[0])
            if len(graph[e[1]]) == 1:
                out_nodes.append(e[1])

    nx.draw_networkx_nodes(
        graph, nodelist=out_nodes, pos=positions, node_color="r", node_size=node_size
    )
    plt.gca().tick_params(left=True, bottom=True, labelleft=True, labelbottom=True)

    if save_option:
        _savefig(graph, fig, folder, filename)


def plot_pump_traj(modes_df, with_scatter=True, with_approx=True, ax=None):
    """plot pump trajectories"""
    if ax is None:
        ax = plt.gca()

    colors = cycle(["C{}".format(i) for i in range(10)])

    pumped_modes = modes_df["mode_trajectories"].to_numpy()
    for pumped_mode in pumped_modes:
        if with_scatter:
            ax.scatter(
                np.real(pumped_mode), -np.imag(pumped_mode), marker="o", s=10, c="b"
            )
        ax.plot(np.real(pumped_mode), -np.imag(pumped_mode), c=next(colors))

    if "mode_trajectories_approx" in modes_df and with_approx:
        pumped_modes_approx = modes_df["mode_trajectories_approx"].to_numpy()
        for pumped_mode_approx in pumped_modes_approx:
            ax.scatter(
                np.real(pumped_mode_approx),
                -np.imag(pumped_mode_approx),
                marker="+",
                s=10,
                c="k",
            )


def plot_single_mode(
    graph, modes_df, index, df_entry="passive", colorbar=True, ax=None
):
    """Plot single mode on the graph."""
    positions = [graph.nodes[u]["position"] for u in graph]
    mode = modes_df[df_entry][index]

    if df_entry == "threshold_lasing_modes":
        graph.graph["params"]["D0"] = modes_df["lasing_thresholds"][index]

    node_solution = mode_on_nodes(mode, graph)
    edge_solution = mean_mode_on_edges(mode, graph)

    if ax is None:
        plt.figure(figsize=(5, 4))  # 14,3
        ax = plt.gca()

    nodes = nx.draw_networkx_nodes(
        graph,
        pos=positions,
        node_color=abs(node_solution) ** 2,
        node_size=0,
        cmap=plt.get_cmap("PuRd"),  # Blues
        ax=ax,
    )

    if colorbar:
        plt.colorbar(nodes, label=r"$|E|^2$ (a.u)")
    nx.draw_networkx_edges(
        graph,
        pos=positions,
        edge_color=edge_solution,
        width=2,  # 5
        edge_cmap=plt.get_cmap("PuRd"),  # Blues
        ax=ax,
    )

    ax.set_title(
        "mode "
        + str(index)
        + ", k = "
        + str(np.around(np.real(mode), 3) - 1j * np.around(np.imag(mode), 3))
    )


def plot_modes(graph, modes_df, df_entry="passive", folder="modes", ext=".png"):
    """Plot modes on the graph."""

    for index in tqdm(modes_df.index, total=len(modes_df)):
        plot_single_mode(graph, modes_df, index, df_entry)

        plt.savefig(folder + "/mode_" + str(index) + ext)
        plt.close()
        if graph.graph["name"] == "line_PRA" or graph.graph["name"] == "line_semi":
            plot_line_mode(graph, modes_df, index, df_entry)
            plt.savefig(folder + "/profile_mode_" + str(index) + ext)


def plot_line_mode(graph, modes_df, index, df_entry="passive"):
    """Plot single mode on the line."""

    mode = modes_df[df_entry][index]

    if df_entry == "threshold_lasing_modes":
        graph.graph["params"]["D0"] = modes_df["lasing_thresholds"][index]

    node_solution = mode_on_nodes(mode, graph)

    position_x = [graph.nodes[u]["position"][0] for u in graph]
    E_sorted = node_solution[np.argsort(position_x)]
    node_positions = np.sort(position_x - position_x[1])

    plt.figure()
    plt.plot(node_positions[1:-1], abs(E_sorted[1:-1]) ** 2)

    plt.title(
        "mode "
        + str(index)
        + "k = "
        + str(np.around(np.real(mode), 3) - 1j * np.around(np.imag(mode), 3))
    )<|MERGE_RESOLUTION|>--- conflicted
+++ resolved
@@ -143,13 +143,8 @@
             color = next(colors)
         else:
             color = "grey"
-<<<<<<< HEAD
-
         ax.plot(pump_intensities, intens, label="mode " + str(index), c=color, lw=0.8)
 
-=======
-        ax.plot(pump_intensities, intens, label="mode " + str(index), c=color, lw=0.5)
->>>>>>> 65489943
         if with_thresholds:
             ax.axvline(
                 modes_df["lasing_thresholds"][index],
